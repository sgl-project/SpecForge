--- conflicted
+++ resolved
@@ -130,7 +130,6 @@
     return parser, args
 
 
-<<<<<<< HEAD
 def init_wandb(args):
     # wandb.login(key=args.wandb_key)
     wandb.init(project=args.wandb_project, name=args.wandb_name)
@@ -141,8 +140,6 @@
         wandb.log(log_dict)
 
 
-=======
->>>>>>> d9a4bec8
 def print_on_rank0(message):
     if dist.get_rank() == 0:
         print(message)
@@ -161,14 +158,9 @@
     else:
         parser.error(f"Unknown tracker: {args.report_to}")
 
-<<<<<<< HEAD
-    if args.wandb and dist.get_rank() == 0:
-        init_wandb(args)
+    tracker = create_tracker(args, args.output_dir)
     # load draft model config
     draft_model_config = AutoDraftModelConfig.from_file(args.draft_model_config)
-=======
-    tracker = create_tracker(args, args.output_dir)
->>>>>>> d9a4bec8
 
     # detecting last ckpt for draft model
     draft_model_last_checkpoint = None
