import argparse
import hashlib
import os
import time

import torch
import torch.distributed as dist
from accelerate.utils import set_seed
from datasets import load_dataset
from torch.distributed.fsdp import FullyShardedDataParallel as FSDP
from torch.distributed.fsdp import MixedPrecision, ShardingStrategy, StateDictType
from tqdm import tqdm
from transformers import AutoModelForCausalLM, AutoTokenizer

from specforge import (
    AutoDistributedTargetModel,
    AutoDraftModelConfig,
    AutoEagle3DraftModel,
    OnlineEagle3Model,
)
from specforge.data import (
    build_eagle3_dataset,
    generate_vocab_mapping_file,
    prepare_dp_dataloaders,
)
from specforge.distributed import destroy_distributed, get_dp_group, init_distributed
from specforge.lr_scheduler import CosineAnnealingWarmupLR
from specforge.tracker import create_tracker, get_tracker_class
from specforge.utils import get_last_checkpoint, print_with_rank, rank_0_priority


def parse_args():
    parser = argparse.ArgumentParser(description="Train Eagle3 with online data")

    # add model-related arguments
    parser.add_argument("--target-model-path", type=str, required=True)
    parser.add_argument("--draft-model-config", type=str, required=True)
    parser.add_argument(
        "--embedding-key",
        type=str,
        default="model.embed_tokens.weight",
        help="The key of the embedding weight to load from the target model",
    )

    # add training-related arguments
    parser.add_argument("--train-data-path", type=str, required=True)
    parser.add_argument("--eval-data-path", type=str, default=None)
    parser.add_argument("--num-epochs", type=int, default=10)
    parser.add_argument("--batch-size", type=int, default=1)
    parser.add_argument("--learning-rate", type=float, default=1e-4)
    parser.add_argument("--max-length", type=int, default=2048)
    parser.add_argument("--warmup-ratio", type=float, default=0.02)
    parser.add_argument(
        "--ttt-length",
        type=int,
        default=7,
        help="The length for Test-Time Training (TTT).",
    )

    # data processing type
    parser.add_argument("--chat-template", type=str, default="llama3")

    # distributed training
    parser.add_argument("--tp-size", type=int, default=1)

    # other args
    parser.add_argument("--cache-key", type=str, default=None)
    parser.add_argument("--cache-dir", type=str, default="./cache")
    parser.add_argument("--output-dir", type=str, required=True)
    parser.add_argument("--eval-interval", type=int, default=1)
    parser.add_argument("--save-interval", type=int, default=1)
    parser.add_argument("--seed", type=int, default=0)
    parser.add_argument(
        "--dist-timeout",
        type=int,
        default=20,
        help="Timeout for collective communication in minutes",
    )
    parser.add_argument("--attention-backend", type=str, default="flex_attention")

    # resume
    parser.add_argument("--resume", action="store_true")

    parser.add_argument(
        "--report-to",
        type=str,
        default="none",
        choices=["wandb", "tensorboard", "swanlab", "none"],
        help="The integration to report results and logs to.",
    )
    # wandb-specific args
    parser.add_argument("--wandb-project", type=str, default=None)
    parser.add_argument("--wandb-name", type=str, default=None)
    parser.add_argument("--wandb-key", type=str, default=None, help="W&B API key.")
    # swanlab-specific args
    parser.add_argument(
        "--swanlab-project",
        type=str,
        default=None,
        help="The project name for swanlab.",
    )
    parser.add_argument(
        "--swanlab-name",
        type=str,
        default=None,
        help="The experiment name for swanlab.",
    )
    parser.add_argument(
        "--swanlab-key",
        type=str,
        default=None,
        help="The API key for swanlab non-interactive login.",
    )

    parser.add_argument("--build-dataset-num-proc", type=int, default=8)
    parser.add_argument("--verbose", action="store_true")
    parser.add_argument("--profile", action="store_true")
    parser.add_argument("--profile-start-step", type=int, default=30)
    parser.add_argument("--profile-num-steps", type=int, default=4)
    parser.add_argument("--profile-record-shapes", action="store_true")

    args = parser.parse_args()

    return parser, args


def print_on_rank0(message):
    if dist.get_rank() == 0:
        print(message)


def main():
    # initialize
    parser, args = parse_args()
    set_seed(args.seed)
    init_distributed(timeout=args.dist_timeout, tp_size=args.tp_size)
    print_with_rank("Initialized distributed environment")

    tracker_class = get_tracker_class(args.report_to)
    if tracker_class:
        tracker_class.validate_args(parser, args)
    else:
        parser.error(f"Unknown tracker: {args.report_to}")

    tracker = create_tracker(args, args.output_dir)

    # detecting last ckpt for draft model
    draft_model_last_checkpoint = None
    if args.resume and os.path.isdir(args.output_dir):
        print_on_rank0(args.output_dir)
        draft_model_last_checkpoint = get_last_checkpoint(args.output_dir)
        print_on_rank0(f"Last checkpoint detected: {draft_model_last_checkpoint}")

    # build target and draft model
    if args.tp_size > 1:
        # to avoid CPU RAM OOM, we directly init the model on CUDA
        target_model = AutoDistributedTargetModel.from_pretrained(
            pretrained_model_name_or_path=args.target_model_path,
            torch_dtype=torch.bfloat16,
            cache_dir=args.cache_dir,
            device="cuda",
        ).eval()
    else:
        target_model = (
            AutoModelForCausalLM.from_pretrained(
                pretrained_model_name_or_path=args.target_model_path,
                torch_dtype=torch.bfloat16,
                cache_dir=args.cache_dir,
            )
            .eval()
            .cuda()
        )
    print_with_rank("Initialized target model")
    # load model with resume
    draft_model_config = AutoDraftModelConfig.from_file(args.draft_model_config)
    if draft_model_last_checkpoint:
        draft_model = (
            AutoEagle3DraftModel.from_pretrained(
                draft_model_last_checkpoint, attention_backend=args.attention_backend
            )
            .cuda()
            .to(torch.bfloat16)
        )
    else:
        draft_model = (
            AutoEagle3DraftModel.from_config(
                draft_model_config, attention_backend=args.attention_backend
            )
            .cuda()
            .to(torch.bfloat16)
        )
    draft_model.load_embedding(args.target_model_path, embedding_key=args.embedding_key)
    draft_model.freeze_embedding()
    print_with_rank("Initialized draft model")

    # build dataloaders
    tokenizer = AutoTokenizer.from_pretrained(args.target_model_path)

    # convert to dataloader
    cache_params_string = (
        f"{args.train_data_path}-"
        f"{args.max_length}-"
        f"{args.chat_template}-"
        f"{args.target_model_path}"  # Tokenizer may also different
    )
    cache_key = hashlib.md5(cache_params_string.encode()).hexdigest()
    train_dataset = load_dataset("json", data_files=args.train_data_path)["train"]
    with rank_0_priority():
        train_eagle3_dataset = build_eagle3_dataset(
            dataset=train_dataset,
            tokenizer=tokenizer,
            chat_template=args.chat_template,
            max_length=args.max_length,
            cache_dir=os.path.join(args.cache_dir, "processed_dataset"),
            cache_key=cache_key,
            num_proc=args.build_dataset_num_proc,
        )
        vocab_mapping_path = generate_vocab_mapping_file(
            dataset=train_eagle3_dataset,
            target_vocab_size=draft_model_config.vocab_size,
            draft_vocab_size=draft_model_config.draft_vocab_size,
            cache_dir=os.path.join(args.cache_dir, "vocab_mapping"),
            cache_key=cache_key,
        )
    train_dataloader = prepare_dp_dataloaders(
        train_eagle3_dataset,
        args.batch_size,
        num_workers=4,
        shuffle=True,
        process_group=get_dp_group(),
    )
    print_with_rank("Initialized train dataloader")

    # we load the vocab mapping then
    draft_model.load_vocab_mapping(vocab_mapping_path)
    print_with_rank("Loaded vocab mapping")

    if args.eval_data_path is not None:
        eval_dataset = load_dataset("json", data_files=args.eval_data_path)["train"]
        eval_eagle3_dataset = build_eagle3_dataset(
            eval_dataset,
            tokenizer,
            args.chat_template,
            args.max_length,
            num_proc=args.build_dataset_num_proc,
        )
        eval_dataloader = prepare_dp_dataloaders(
            eval_eagle3_dataset,
            args.batch_size,
            num_workers=4,
            shuffle=False,
            process_group=get_dp_group(),
        )
        print_with_rank("Initialized eval dataloader")

    # build Eagle3 model
    # broadcast draft model
    eagle3_model = OnlineEagle3Model(
        target_model=target_model,
        draft_model=draft_model,
        length=args.ttt_length,
        attention_backend=args.attention_backend,
    )
    # eagle3_model = DDP(eagle3_model, find_unused_parameters=True)
    eagle3_model = FSDP(
        eagle3_model,
        use_orig_params=True,
        mixed_precision=MixedPrecision(
            param_dtype=torch.bfloat16,
            buffer_dtype=torch.bfloat16,
        ),
        sharding_strategy=ShardingStrategy.SHARD_GRAD_OP,
        ignored_modules=[target_model],
        process_group=get_dp_group(),
    )
    print_with_rank("Initialized Eagle3 FSDP model")

    # build other components
    optimizer = torch.optim.AdamW(eagle3_model.parameters(), lr=args.learning_rate)
    total_steps = args.num_epochs * len(train_dataloader)
    warmup_steps = int(total_steps * args.warmup_ratio)
    scheduler = CosineAnnealingWarmupLR(
        optimizer, total_steps=total_steps, warmup_steps=warmup_steps
    )
    print_with_rank("Initialized optimizer and scheduler")

    # global_step
    global_step = 0
    start_epoch = 0
    if draft_model_last_checkpoint is not None:
        print_on_rank0(
            f"Resuming draft model training from checkpoint: {draft_model_last_checkpoint}"
        )
        state_path = os.path.join(draft_model_last_checkpoint, "training_state.pt")

        if os.path.exists(state_path):
            state = torch.load(state_path, map_location="cpu", weights_only=False)

            optimizer.load_state_dict(state["optimizer_state_dict"])
            print_on_rank0("Successfully loaded optimizer state_dict.")

            scheduler.load_state_dict(state["scheduler_state_dict"])
            print_on_rank0("Successfully loaded scheduler state_dict.")

            start_epoch = state["epoch"] + 1
            global_step = state.get("global_step", 0)
            print_on_rank0(f"Resuming from epoch {start_epoch}")
        else:
            print_on_rank0(
                f"Warning: Checkpoint directory {draft_model_last_checkpoint} found, but training_state.pt is missing. Starting from scratch."
            )

    dist.barrier()

    last_time = time.time()

    # start running
    print_on_rank0(f"Starting training from epoch {start_epoch}")
    for epoch in range(start_epoch, args.num_epochs):
        # Run training
        train_dataloader.sampler.set_epoch(epoch + 1)
        draft_model.train()
        epoch_acces = [[] for _ in range(eagle3_model.module.length)]
        epoch_plosses = [[] for _ in range(eagle3_model.module.length)]

        for batch_index, data in enumerate(
            tqdm(train_dataloader, desc=f"Training Epoch {epoch}")
        ):
<<<<<<< HEAD
            # TODO extract logic
=======
>>>>>>> 39392a91
            if args.profile and epoch == 0:
                if batch_index == args.profile_start_step:
                    print("Start profile")
                    torch_profiler = torch.profiler.profile(
                        activities=[
                            torch.profiler.ProfilerActivity.CPU,
                            torch.profiler.ProfilerActivity.CUDA,
                        ],
                        with_stack=True,
                        record_shapes=args.profile_record_shapes,
                    )
                    torch_profiler.start()
                if batch_index == args.profile_start_step + args.profile_num_steps:
                    output_path = os.path.join(
                        os.environ["SGLANG_TORCH_PROFILER_DIR"],
                        f"debug_rank{torch.distributed.get_rank()}_{time.time()}.trace.json.gz",
                    )
                    print(f"End profile {output_path=}")
                    torch_profiler.stop()
                    torch_profiler.export_chrome_trace(output_path)

            optimizer.zero_grad()
            plosses, _, acces = eagle3_model(
                input_ids=data["input_ids"].cuda(),
                attention_mask=data["attention_mask"].cuda(),
                loss_mask=data["loss_mask"].cuda(),
            )

            # calculate weighted loss
            ploss_weight = [0.8**i for i in range(len(plosses))]
            ploss = sum([ploss_weight[i] * plosses[i] for i in range(len(plosses))])
            ploss.backward()
            optimizer.step()
            scheduler.step()

            global_step += 1

            logdict = {"train/lr": optimizer.param_groups[0]["lr"]}
            for i in range(len(plosses)):
                logdict[f"train/ploss_{i}"] = plosses[i].item()
            for i in range(len(acces)):
                logdict[f"train/acc_{i}"] = acces[i]
            tracker.log(logdict, step=global_step)

            epoch_acces = [epoch_acces[i] + [acces[i]] for i in range(len(acces))]
            epoch_plosses = [
                epoch_plosses[i] + [plosses[i].item()] for i in range(len(plosses))
            ]

            if args.verbose:
                print(
                    f"[{dist.get_rank()}] time={(time.time() - last_time):.3}s shape={data['input_ids'].shape}"
                )
                last_time = time.time()

        epoch_logdict = {}
        for i in range(len(epoch_acces)):
            acc_i = torch.tensor(epoch_acces[i]).cuda().mean()
            dist.all_reduce(acc_i)
            acc_i = (acc_i / dist.get_world_size()).item()
            epoch_logdict[f"train/epoch_acc_{i}"] = acc_i
            print_on_rank0(
                f"Train Epoch [{epoch + 1}/{args.num_epochs}], position {i},  Acc: {acc_i:.2f}"
            )

        for i in range(len(epoch_plosses)):
            loss_i = torch.tensor(epoch_plosses[i]).cuda().mean()
            dist.all_reduce(loss_i)
            loss_i = (loss_i / dist.get_world_size()).item()
            epoch_logdict[f"train/epoch_ploss_{i}"] = loss_i
            print_on_rank0(
                f"Train Epoch [{epoch + 1}/{args.num_epochs}], position {i}, pLoss: {loss_i:.2f}"
            )
        tracker.log(epoch_logdict, step=global_step)

        # run evaluation
        if args.eval_data_path is not None and epoch % args.eval_interval == 0:
            # Run evaluation
            draft_model.eval()
            eval_acces = [[] for _ in range(eagle3_model.length)]
            eval_plosses = [[] for _ in range(eagle3_model.length)]

            for data in tqdm(eval_dataloader, desc=f"Evaluating Epoch {epoch}"):
                plosses, _, acces = eagle3_model(
                    input_ids=data["input_ids"].cuda(),
                    attention_mask=data["attention_mask"].cuda(),
                    loss_mask=data["loss_mask"].cuda(),
                )
                eval_acces = [eval_acces[i] + [acces[i]] for i in range(len(acces))]
                eval_plosses = [
                    eval_plosses[i] + [plosses[i].item()] for i in range(len(plosses))
                ]

            # Log epoch-level evaluation metrics
            eval_logdict = {}
            for i in range(len(eval_acces)):
                acc_i = torch.tensor(eval_acces[i]).cuda().mean()
                dist.all_reduce(acc_i)
                acc_i = (acc_i / dist.get_world_size()).item()
                eval_logdict[f"eval/epoch_acc_{i}"] = acc_i
                print_on_rank0(
                    f"Eval Epoch [{epoch + 1}/{args.num_epochs}], position {i},  Acc: {acc_i:.2f}"
                )

            for i in range(len(eval_plosses)):
                loss_i = torch.tensor(eval_plosses[i]).cuda().mean()
                dist.all_reduce(loss_i)
                loss_i = (loss_i / dist.get_world_size()).item()
                eval_logdict[f"eval/epoch_ploss_{i}"] = loss_i
                print_on_rank0(
                    f"Eval Epoch [{epoch + 1}/{args.num_epochs}], position {i}, pLoss: {loss_i:.2f}"
                )
            tracker.log(eval_logdict, step=global_step)

        if epoch % args.save_interval == 0:
            # Save the model
            epoch_output_dir = os.path.join(args.output_dir, f"epoch_{epoch}")

            if dist.get_rank() == 0:
                os.makedirs(epoch_output_dir, exist_ok=True)
            dist.barrier()

            with FSDP.state_dict_type(eagle3_model, StateDictType.FULL_STATE_DICT):
                model_state_dict = eagle3_model.state_dict()
                state_to_save = {
                    "optimizer_state_dict": optimizer.state_dict(),
                    "scheduler_state_dict": scheduler.state_dict(),
                    "epoch": epoch,
                    "global_step": global_step,
                    "args": args,
                }
                draft_model_state_dict = {
                    k.replace("draft_model.", ""): v
                    for k, v in model_state_dict.items()
                    if "draft_model." in k and "embed" not in k.lower()
                }

                if dist.get_rank() == 0:
                    torch.save(
                        state_to_save,
                        os.path.join(epoch_output_dir, "training_state.pt"),
                    )
                    print_on_rank0(
                        f"Saved full training state to {epoch_output_dir}/training_state.pt"
                    )
                    draft_model.save_pretrained(
                        epoch_output_dir,
                        state_dict=draft_model_state_dict,
                    )
                    print_on_rank0(f"Saved model configuration to {epoch_output_dir}")
                dist.barrier()

    # Close the tracker
    tracker.close()
    destroy_distributed()


if __name__ == "__main__":
    main()<|MERGE_RESOLUTION|>--- conflicted
+++ resolved
@@ -326,10 +326,6 @@
         for batch_index, data in enumerate(
             tqdm(train_dataloader, desc=f"Training Epoch {epoch}")
         ):
-<<<<<<< HEAD
-            # TODO extract logic
-=======
->>>>>>> 39392a91
             if args.profile and epoch == 0:
                 if batch_index == args.profile_start_step:
                     print("Start profile")
