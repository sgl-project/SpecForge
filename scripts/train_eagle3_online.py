import argparse
import hashlib
import os

import torch
import torch.distributed as dist
from accelerate.utils import set_seed
from datasets import load_dataset
from torch.distributed.fsdp import FullyShardedDataParallel as FSDP
from torch.distributed.fsdp import MixedPrecision, ShardingStrategy, StateDictType
from tqdm import tqdm
from transformers import AutoModelForCausalLM, AutoTokenizer
from sgl_spec.utils import get_last_checkpoint

import wandb
from sgl_spec import (
    AutoDistributedTargetModel,
    AutoDraftModelConfig,
    AutoEagle3DraftModel,
    OnlineEagle3Model,
)
from sgl_spec.data import (
    build_eagle3_dataset,
    generate_vocab_mapping_file,
    prepare_dp_dataloaders,
)
from sgl_spec.distributed import destroy_distributed, get_dp_group, init_distributed
from sgl_spec.lr_scheduler import CosineAnnealingWarmupLR
from sgl_spec.utils import print_with_rank, rank_0_priority


def parse_args():
    parser = argparse.ArgumentParser(description="Train Eagle3 with online data")

    # add model-related arguments
    parser.add_argument("--target-model-path", type=str, required=True)
    parser.add_argument("--draft-model-config", type=str, required=True)
    parser.add_argument(
        "--embedding-key",
        type=str,
        default="model.embed_tokens.weight",
        help="The key of the embedding weight to load from the target model",
    )

    # add training-related arguments
    parser.add_argument("--train-data-path", type=str, required=True)
    parser.add_argument("--eval-data-path", type=str, default=None)
    parser.add_argument("--num-epochs", type=int, default=10)
    parser.add_argument("--batch-size", type=int, default=1)
    parser.add_argument("--learning-rate", type=float, default=1e-4)
    parser.add_argument("--max-length", type=int, default=2048)
    parser.add_argument("--warmup-ratio", type=int, default=0.02)

    # data processing type
    parser.add_argument("--chat-template", type=str, default="llama3")

    # distributed training
    parser.add_argument("--tp-size", type=int, default=1)

    # other args
    parser.add_argument("--cache-key", type=str, default=None)
    parser.add_argument("--cache-dir", type=str, default="./cache")
    parser.add_argument("--output-dir", type=str, required=True)
    parser.add_argument("--eval-interval", type=int, default=1)
    parser.add_argument("--save-interval", type=int, default=1)
    parser.add_argument("--seed", type=int, default=0)
    parser.add_argument(
        "--dist-timeout",
        type=int,
        default=20,
        help="Timeout for collective communication in minutes",
    )
    
    # resume
    parser.add_argument(
        "--resume",
        action="store_true"
    )

    # wandb wandb args
    parser.add_argument("--wandb", action="store_true")
    parser.add_argument("--wandb-project", type=str, default=None)
    parser.add_argument("--wandb-name", type=str, default=None)
    parser.add_argument("--wandb-key", type=str, default=None)

    args = parser.parse_args()
    return args


def init_wandb(args):
    wandb.login(key=args.wandb_key)
    wandb.init(project=args.wandb_project, name=args.wandb_name)


def wandb_log_if_initialized(log_dict):
    if dist.get_rank() == 0 and wandb.run is not None:
        wandb.log(log_dict)


def print_on_rank0(message):
    if dist.get_rank() == 0:
        print(message)


def main():
    # initialize
    args = parse_args()
    set_seed(args.seed)
    init_distributed(timeout=args.dist_timeout, tp_size=args.tp_size)
    print_with_rank(f"Initialized distributed environment")

    if args.wandb and dist.get_rank() == 0:
        init_wandb(args)

    # detecting last ckpt for draft model
    draft_model_last_checkpoint = None
    if os.path.isdir(args.output_dir):
        print(args.output_dir)
        draft_model_last_checkpoint = get_last_checkpoint(args.output_dir)
        print(f"Last checkpoint detected: {draft_model_last_checkpoint}")

    # build target and draft model
    if args.tp_size > 1:
        # to avoid CPU RAM OOM, we directly init the model on CUDA
        target_model = AutoDistributedTargetModel.from_pretrained(
            pretrained_model_name_or_path=args.target_model_path,
            torch_dtype=torch.bfloat16,
            device="cuda",
        ).eval()
    else:
        target_model = (
            AutoModelForCausalLM.from_pretrained(
                pretrained_model_name_or_path=args.target_model_path,
                torch_dtype=torch.bfloat16,
            )
            .eval()
            .cuda()
        )
    print_with_rank(f"Initialized target model")
    draft_model_config = AutoDraftModelConfig.from_file(args.draft_model_config)
<<<<<<< HEAD
    if draft_model_last_checkpoint:
        draft_model = AutoEagle3DraftModel.from_pretrained(draft_model_last_checkpoint).cuda().to(torch.bfloat16)
    else:
        draft_model = (
            AutoEagle3DraftModel.from_config(draft_model_config).cuda().to(torch.bfloat16)
        )
    draft_model.load_embedding(args.target_model_path)
=======
    draft_model = (
        AutoEagle3DraftModel.from_config(draft_model_config).cuda().to(torch.bfloat16)
    )
    draft_model.load_embedding(args.target_model_path, embedding_key=args.embedding_key)
>>>>>>> 9a2d57e4
    draft_model.freeze_embedding()
    print_with_rank(f"Initialized draft model")

    # build dataloaders
    tokenizer = AutoTokenizer.from_pretrained(args.target_model_path)

    # convert to dataloader
    cache_key = hashlib.md5(args.train_data_path.encode()).hexdigest()
    train_dataset = load_dataset("json", data_files=args.train_data_path)["train"]
    with rank_0_priority():
        train_eagle3_dataset = build_eagle3_dataset(
            dataset=train_dataset,
            tokenizer=tokenizer,
            chat_template=args.chat_template,
            max_length=args.max_length,
            cache_dir=os.path.join(args.cache_dir, "processed_dataset"),
            cache_key=cache_key,
        )
        vocab_mapping_path = generate_vocab_mapping_file(
            dataset=train_eagle3_dataset,
            target_vocab_size=draft_model_config.vocab_size,
            draft_vocab_size=draft_model_config.draft_vocab_size,
            cache_dir=os.path.join(args.cache_dir, "vocab_mapping"),
            cache_key=cache_key,
        )
    train_dataloader = prepare_dp_dataloaders(
        train_eagle3_dataset,
        args.batch_size,
        num_workers=4,
        shuffle=True,
        process_group=get_dp_group(),
    )
    print_with_rank(f"Initialized train dataloader")

    # we load the vocab mapping then
    draft_model.load_vocab_mapping(vocab_mapping_path)
    print_with_rank(f"Loaded vocab mapping")

    if args.eval_data_path is not None:
        eval_dataset = load_dataset("json", data_files=args.eval_data_path)["train"]
        eval_eagle3_dataset = build_eagle3_dataset(
            eval_dataset,
            tokenizer,
            args.chat_template,
            args.max_length,
        )
        eval_dataloader = prepare_dp_dataloaders(
            eval_eagle3_dataset,
            args.batch_size,
            num_workers=4,
            shuffle=False,
            process_group=get_dp_group(),
        )
        print_with_rank(f"Initialized eval dataloader")

    # build Eagle3 model
    # broadcast draft model
    eagle3_model = OnlineEagle3Model(
        target_model=target_model,
        draft_model=draft_model,
    )
    # eagle3_model = DDP(eagle3_model, find_unused_parameters=True)
    eagle3_model = FSDP(
        eagle3_model,
        use_orig_params=True,
        mixed_precision=MixedPrecision(
            param_dtype=torch.bfloat16,
            buffer_dtype=torch.bfloat16,
        ),
        sharding_strategy=ShardingStrategy.SHARD_GRAD_OP,
        ignored_modules=[target_model],
        process_group=get_dp_group(),
    )
    print_with_rank(f"Initialized Eagle3 FSDP model")

    # build other components
    optimizer = torch.optim.AdamW(eagle3_model.parameters(), lr=args.learning_rate)
    total_steps = args.num_epochs * len(train_dataloader)
    warmup_steps = int(total_steps * args.warmup_ratio)
    scheduler = CosineAnnealingWarmupLR(
        optimizer, total_steps=total_steps, warmup_steps=warmup_steps
    )
    print_with_rank(f"Initialized optimizer and scheduler")

    # resume
    start_epoch = 0
    if draft_model_last_checkpoint is not None:
        print_on_rank0(f"Resuming draft model training from checkpoint: {draft_model_last_checkpoint}")
        state_path = os.path.join(draft_model_last_checkpoint, "training_state.pt")
        
        if os.path.exists(state_path):
            state = torch.load(state_path, map_location="cpu", weights_only=False)

            optimizer.load_state_dict(state['optimizer_state_dict'])
            print_on_rank0("Successfully loaded optimizer state_dict.")

            scheduler.load_state_dict(state['scheduler_state_dict'])
            print_on_rank0("Successfully loaded scheduler state_dict.")

            start_epoch = state['epoch'] + 1
            print_on_rank0(f"Resuming from epoch {start_epoch}")
        else:
            print_on_rank0(f"Warning: Checkpoint directory {draft_model_last_checkpoint} found, but training_state.pt is missing. Starting from scratch.")

    # 在所有进程加载完检查点之前，设置一个屏障
    dist.barrier()

    # start running
    print_on_rank0(f"Starting training from epoch {start_epoch}")
    for epoch in range(start_epoch, args.num_epochs):
        # Run training
        train_dataloader.sampler.set_epoch(epoch + 1)
        draft_model.train()
        epoch_acces = [[] for _ in range(eagle3_model.module.length)]
        epoch_plosses = [[] for _ in range(eagle3_model.module.length)]

        for data in tqdm(train_dataloader, desc=f"Training Epoch {epoch}"):
            optimizer.zero_grad()
            plosses, _, acces = eagle3_model(
                input_ids=data["input_ids"].cuda(),
                attention_mask=data["attention_mask"].cuda(),
                loss_mask=data["loss_mask"].cuda(),
            )

            # calculate weighted loss
            ploss_weight = [0.8**i for i in range(len(plosses))]
            ploss = sum([ploss_weight[i] * plosses[i] for i in range(len(plosses))])
            ploss.backward()
            optimizer.step()
            scheduler.step()

            logdict = {"train/lr": optimizer.param_groups[0]["lr"]}
            for i in range(len(plosses)):
                logdict[f"train/ploss_{i}"] = plosses[i].item()
            for i in range(len(acces)):
                logdict[f"train/acc_{i}"] = acces[i]
            wandb_log_if_initialized(logdict)

            epoch_acces = [epoch_acces[i] + [acces[i]] for i in range(len(acces))]
            epoch_plosses = [
                epoch_plosses[i] + [plosses[i].item()] for i in range(len(plosses))
            ]

        for i in range(len(epoch_acces)):
            acc_i = torch.tensor(epoch_acces[i]).cuda().mean()
            dist.all_reduce(acc_i)
            acc_i = acc_i / dist.get_world_size()
            acc_i = acc_i.item()
            wandb_log_if_initialized({f"train/epochacc_{i}": acc_i})
            print_on_rank0(
                f"Train Epoch [{epoch + 1}/{args.num_epochs}], position {i},  Acc: {acc_i:.2f}"
            )

        for i in range(len(epoch_plosses)):
            loss_i = torch.tensor(epoch_plosses[i]).cuda().mean()
            dist.all_reduce(loss_i)
            loss_i = loss_i / dist.get_world_size()
            loss_i = loss_i.item()
            wandb_log_if_initialized({f"train/epochploss_{i}": loss_i})
            print_on_rank0(
                f"Train Epoch [{epoch + 1}/{args.num_epochs}], position {i}, pLoss: {loss_i:.2f}"
            )

        # run evaluation
        if args.eval_data_path is not None and epoch % args.eval_interval == 0:
            # Run evaluation
            draft_model.eval()
            eval_acces = [[] for _ in range(eagle3_model.length)]
            eval_plosses = [[] for _ in range(eagle3_model.length)]

            for data in tqdm(eval_dataloader, desc=f"Evaluating Epoch {epoch}"):
                plosses, _, acces = eagle3_model(
                    input_ids=data["input_ids"].cuda(),
                    attention_mask=data["attention_mask"].cuda(),
                    loss_mask=data["loss_mask"].cuda(),
                )
                eval_acces = [eval_acces[i] + [acces[i]] for i in range(len(acces))]
                eval_plosses = [
                    eval_plosses[i] + [plosses[i].item()] for i in range(len(plosses))
                ]

            for i in range(len(epoch_acces)):
                acc_i = torch.tensor(epoch_acces[i]).cuda().mean()
                dist.all_reduce(acc_i)
                acc_i = acc_i / dist.get_world_size()
                acc_i = acc_i.item()

                wandb_log_if_initialized({f"eval/epochacc_{i}": acc_i})
                print_on_rank0(
                    f"Eval Epoch [{epoch + 1}/{args.num_epochs}], position {i},  Acc: {acc_i:.2f}"
                )

            for i in range(len(epoch_plosses)):
                loss_i = torch.tensor(epoch_plosses[i]).cuda().mean()
                dist.all_reduce(loss_i)
                loss_i = loss_i / dist.get_world_size()
                loss_i = loss_i.item()

                wandb_log_if_initialized({f"eval/epochploss_{i}": loss_i})
                print_on_rank0(
                    f"Eval Epoch [{epoch + 1}/{args.num_epochs}], position {i}, pLoss: {loss_i:.2f}"
                )

        if epoch % args.save_interval == 0:
            # Save the model
            epoch_output_dir = os.path.join(args.output_dir, f"epoch_0")
            
            if dist.get_rank() == 0:
                os.makedirs(epoch_output_dir, exist_ok=True)
            dist.barrier()
            
            with FSDP.state_dict_type(eagle3_model, StateDictType.FULL_STATE_DICT):
                model_state_dict = eagle3_model.state_dict()
                state_to_save = {
                    'optimizer_state_dict': optimizer.state_dict(),
                    'scheduler_state_dict': scheduler.state_dict(),
                    'epoch': epoch,
                    'args': args,
                }
                draft_model_state_dict = {
                    k.replace("draft_model.", ""): v
                    for k, v in model_state_dict.items()
                    if "draft_model." in k
                }

                if dist.get_rank() == 0:
                    torch.save(state_to_save, os.path.join(epoch_output_dir, "training_state.pt"))
                    print_on_rank0(f"Saved full training state to {epoch_output_dir}/training_state.pt")
                    draft_model.save_pretrained(
<<<<<<< HEAD
                        epoch_output_dir,
=======
                        os.path.join(args.output_dir, f"epoch_{epoch}"),
>>>>>>> 9a2d57e4
                        state_dict=draft_model_state_dict,
                    )
                    print_on_rank0(f"Saved model configuration to {epoch_output_dir}")
                dist.barrier()

    destroy_distributed()


if __name__ == "__main__":
    main()<|MERGE_RESOLUTION|>--- conflicted
+++ resolved
@@ -138,7 +138,6 @@
         )
     print_with_rank(f"Initialized target model")
     draft_model_config = AutoDraftModelConfig.from_file(args.draft_model_config)
-<<<<<<< HEAD
     if draft_model_last_checkpoint:
         draft_model = AutoEagle3DraftModel.from_pretrained(draft_model_last_checkpoint).cuda().to(torch.bfloat16)
     else:
@@ -146,12 +145,6 @@
             AutoEagle3DraftModel.from_config(draft_model_config).cuda().to(torch.bfloat16)
         )
     draft_model.load_embedding(args.target_model_path)
-=======
-    draft_model = (
-        AutoEagle3DraftModel.from_config(draft_model_config).cuda().to(torch.bfloat16)
-    )
-    draft_model.load_embedding(args.target_model_path, embedding_key=args.embedding_key)
->>>>>>> 9a2d57e4
     draft_model.freeze_embedding()
     print_with_rank(f"Initialized draft model")
 
@@ -381,11 +374,7 @@
                     torch.save(state_to_save, os.path.join(epoch_output_dir, "training_state.pt"))
                     print_on_rank0(f"Saved full training state to {epoch_output_dir}/training_state.pt")
                     draft_model.save_pretrained(
-<<<<<<< HEAD
                         epoch_output_dir,
-=======
-                        os.path.join(args.output_dir, f"epoch_{epoch}"),
->>>>>>> 9a2d57e4
                         state_dict=draft_model_state_dict,
                     )
                     print_on_rank0(f"Saved model configuration to {epoch_output_dir}")
