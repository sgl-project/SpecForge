import argparse
import hashlib
import os
import platform
from contextlib import nullcontext

import torch
import torch.distributed as dist
from accelerate.utils import set_seed
from datasets import load_dataset
from torch.distributed.fsdp import FullyShardedDataParallel as FSDP
from torch.distributed.fsdp import MixedPrecision, ShardingStrategy, StateDictType
from tqdm import tqdm
from transformers import AutoModelForCausalLM, AutoTokenizer

from specforge import (
    AutoDistributedTargetModel,
    AutoDraftModelConfig,
    AutoEagle3DraftModel,
    OnlineEagle3Model,
)
from specforge.data import (
    build_eagle3_dataset,
    generate_vocab_mapping_file,
    prepare_dp_dataloaders,
)
from specforge.distributed import destroy_distributed, get_dp_group, init_distributed
from specforge.lr_scheduler import CosineAnnealingWarmupLR
<<<<<<< HEAD
from specforge.utils import (
    get_last_checkpoint,
    print_with_rank,
    rank_0_priority,
    validate_wandb_args, detect_device, detect_attention_impl,
)
=======
from specforge.tracker import create_tracker, get_tracker_class
from specforge.utils import get_last_checkpoint, print_with_rank, rank_0_priority
>>>>>>> 3c7449ea


def parse_args():
    parser = argparse.ArgumentParser(description="Train Eagle3 with online data")

    # add model-related arguments
    parser.add_argument("--target-model-path", type=str, required=True)
    parser.add_argument("--draft-model-config", type=str, required=True)
    parser.add_argument(
        "--embedding-key",
        type=str,
        default="model.embed_tokens.weight",
        help="The key of the embedding weight to load from the target model",
    )

    # add training-related arguments
    parser.add_argument("--train-data-path", type=str, required=True)
    parser.add_argument("--eval-data-path", type=str, default=None)
    parser.add_argument("--num-epochs", type=int, default=10)
    parser.add_argument("--batch-size", type=int, default=1)
    parser.add_argument("--learning-rate", type=float, default=1e-4)
    parser.add_argument("--max-length", type=int, default=2048)
    parser.add_argument("--warmup-ratio", type=float, default=0.02)
    parser.add_argument(
        "--ttt-length",
        type=int,
        default=7,
        help="The length for Test-Time Training (TTT).",
    )

    # data processing type
    parser.add_argument("--chat-template", type=str, default="llama3")

    # distributed training
    parser.add_argument("--tp-size", type=int, default=1)

    # other args
    parser.add_argument("--cache-key", type=str, default=None)
    parser.add_argument("--cache-dir", type=str, default="./cache")
    parser.add_argument("--output-dir", type=str, required=True)
    parser.add_argument("--eval-interval", type=int, default=1)
    parser.add_argument("--save-interval", type=int, default=1)
    parser.add_argument("--seed", type=int, default=0)
    parser.add_argument(
        "--dist-timeout",
        type=int,
        default=20,
        help="Timeout for collective communication in minutes",
    )
    parser.add_argument("--attention-backend", type=str, default="flex_attention")

    # resume
    parser.add_argument("--resume", action="store_true")

    parser.add_argument(
        "--report-to",
        type=str,
        default="none",
        choices=["wandb", "tensorboard", "swanlab", "none"],
        help="The integration to report results and logs to.",
    )
    # wandb-specific args
    parser.add_argument("--wandb-project", type=str, default=None)
    parser.add_argument("--wandb-name", type=str, default=None)
    parser.add_argument("--wandb-key", type=str, default=None, help="W&B API key.")
    # swanlab-specific args
    parser.add_argument(
        "--swanlab-project",
        type=str,
        default=None,
        help="The project name for swanlab.",
    )
    parser.add_argument(
        "--swanlab-name",
        type=str,
        default=None,
        help="The experiment name for swanlab.",
    )
    parser.add_argument(
        "--swanlab-key",
        type=str,
        default=None,
        help="The API key for swanlab non-interactive login.",
    )

    parser.add_argument("--build-dataset-num-proc", type=int, default=8)

    args = parser.parse_args()

    return parser, args


def print_on_rank0(message):
    if dist.get_rank() == 0:
        print(message)


def unwrap_model(model):
    # return module if ddp or fsdp
    return model.module if hasattr(model, "module") else model


def safe_all_reduce(tensor, op=dist.ReduceOp.SUM):
    if dist.is_available() and dist.is_initialized() and dist.get_world_size() > 1:
        dist.all_reduce(tensor, op=op)
    # return tensor if single node world_size=1
    return tensor


def is_distributed():
    return (
        dist.is_available()
        and dist.is_initialized()
        and dist.get_world_size() > 1
    )


def fsdp_fullstate_ctx(model):
    try:
        from torch.distributed.fsdp import FullyShardedDataParallel as FSDP
        from torch.distributed.fsdp import StateDictType, FullStateDictConfig
    except Exception:
        FSDP = None
        StateDictType = None
        FullStateDictConfig = None

    """仅当 model 是 FSDP 且 StateDictType 可用时，返回 FULL_STATE_DICT 上下文；否则返回空上下文。"""
    if (
        FSDP is not None
        and isinstance(model, FSDP)
        and StateDictType is not None
        and FullStateDictConfig is not None
    ):
        cfg = FullStateDictConfig(offload_to_cpu=True, rank0_only=True)
        return FSDP.state_dict_type(model, StateDictType.FULL_STATE_DICT, cfg)
    return nullcontext()


def main():
    # initialize
    parser, args = parse_args()
    set_seed(args.seed)
    init_distributed(timeout=args.dist_timeout, tp_size=args.tp_size)
    # target device check
    device = detect_device()
    # attention backend check
    attention_backend = detect_attention_impl(prefer=args.attention_backend)
    print_with_rank("Initialized distributed environment")

    tracker_class = get_tracker_class(args.report_to)
    if tracker_class:
        tracker_class.validate_args(parser, args)
    else:
        parser.error(f"Unknown tracker: {args.report_to}")

    tracker = create_tracker(args, args.output_dir)

    # detecting last ckpt for draft model
    draft_model_last_checkpoint = None
    if args.resume and os.path.isdir(args.output_dir):
        print_on_rank0(args.output_dir)
        draft_model_last_checkpoint = get_last_checkpoint(args.output_dir)
        print_on_rank0(f"Last checkpoint detected: {draft_model_last_checkpoint}")

    # build target and draft model
    if args.tp_size > 1:
        # to avoid CPU RAM OOM, we directly init the model on CUDA
        target_model = AutoDistributedTargetModel.from_pretrained(
            pretrained_model_name_or_path=args.target_model_path,
            torch_dtype=torch.bfloat16,
            cache_dir=args.cache_dir,
            device="cuda",
        ).eval()
    else:
        target_model = (
            AutoModelForCausalLM.from_pretrained(
                pretrained_model_name_or_path=args.target_model_path,
                torch_dtype=torch.bfloat16,
                cache_dir=args.cache_dir,
            )
            .eval()
            .to(device)
        )
    print_with_rank("Initialized target model")
    # load model with resume
    draft_model_config = AutoDraftModelConfig.from_file(args.draft_model_config)
    if draft_model_last_checkpoint:
        draft_model = (
            AutoEagle3DraftModel.from_pretrained(
                draft_model_last_checkpoint,
                attention_backend=attention_backend)
            .to(device)
            .to(torch.bfloat16)
        )
    else:
        draft_model = (
            AutoEagle3DraftModel.from_config(
                draft_model_config, attention_backend=attention_backend
            )
            .to(device)
            .to(torch.bfloat16)
        )
    draft_model.load_embedding(args.target_model_path, embedding_key=args.embedding_key)
    draft_model.freeze_embedding()
    print_with_rank("Initialized draft model")

    # build dataloaders
    tokenizer = AutoTokenizer.from_pretrained(args.target_model_path)

    # convert to dataloader
    cache_params_string = (
        f"{args.train_data_path}-"
        f"{args.max_length}-"
        f"{args.chat_template}-"
        f"{args.target_model_path}"  # Tokenizer may also different
    )
    cache_key = hashlib.md5(cache_params_string.encode()).hexdigest()
    train_dataset = load_dataset("json", data_files=args.train_data_path)["train"]
    with rank_0_priority():
        train_eagle3_dataset = build_eagle3_dataset(
            dataset=train_dataset,
            tokenizer=tokenizer,
            chat_template=args.chat_template,
            max_length=args.max_length,
            cache_dir=os.path.join(args.cache_dir, "processed_dataset"),
            cache_key=cache_key,
            num_proc=args.build_dataset_num_proc,
        )
        vocab_mapping_path = generate_vocab_mapping_file(
            dataset=train_eagle3_dataset,
            target_vocab_size=draft_model_config.vocab_size,
            draft_vocab_size=draft_model_config.draft_vocab_size,
            cache_dir=os.path.join(args.cache_dir, "vocab_mapping"),
            cache_key=cache_key,
        )
    train_dataloader = prepare_dp_dataloaders(
        train_eagle3_dataset,
        args.batch_size,
        num_workers=4,
        shuffle=True,
        process_group=get_dp_group(),
    )
    print_with_rank("Initialized train dataloader")

    # we load the vocab mapping then
    draft_model.load_vocab_mapping(vocab_mapping_path)
    print_with_rank("Loaded vocab mapping")

    if args.eval_data_path is not None:
        eval_dataset = load_dataset("json", data_files=args.eval_data_path)["train"]
        eval_eagle3_dataset = build_eagle3_dataset(
            eval_dataset,
            tokenizer,
            args.chat_template,
            args.max_length,
            num_proc=args.build_dataset_num_proc,
        )
        eval_dataloader = prepare_dp_dataloaders(
            eval_eagle3_dataset,
            args.batch_size,
            num_workers=4,
            shuffle=False,
            process_group=get_dp_group(),
        )
        print_with_rank("Initialized eval dataloader")

    # build Eagle3 model
    # broadcast draft model
    eagle3_model = OnlineEagle3Model(
        target_model=target_model,
        draft_model=draft_model,
        length=args.ttt_length,
        attention_backend=attention_backend,
    )

    # device and system detect
    eagle3_model.to(device)

    # use nn.Module or  DDP under macos or  cpu
    if platform.system() == "Darwin" or device.type in ["mps", "cpu"]:
        print("Running on macOS (MPS/CPU) -> fallback to plain model / DDP")
        # multprocessing
        # eagle3_model = DDP(eagle3_model, find_unused_parameters=True)
        pass
    else:
        eagle3_model = FSDP(
            eagle3_model,
            use_orig_params=True,
            mixed_precision=MixedPrecision(
                param_dtype=torch.bfloat16,
                buffer_dtype=torch.bfloat16,
            ),
            sharding_strategy=ShardingStrategy.SHARD_GRAD_OP,
            ignored_modules=[target_model],
            process_group=get_dp_group(),
        )
        print_with_rank(f"Initialized Eagle3 FSDP model")

    # build other components
    optimizer = torch.optim.AdamW(eagle3_model.parameters(), lr=args.learning_rate)
    total_steps = args.num_epochs * len(train_dataloader)
    warmup_steps = int(total_steps * args.warmup_ratio)
    scheduler = CosineAnnealingWarmupLR(
        optimizer, total_steps=total_steps, warmup_steps=warmup_steps
    )
    print_with_rank("Initialized optimizer and scheduler")

    # global_step
    global_step = 0
    start_epoch = 0
    if draft_model_last_checkpoint is not None:
        print_on_rank0(
            f"Resuming draft model training from checkpoint: {draft_model_last_checkpoint}"
        )
        state_path = os.path.join(draft_model_last_checkpoint, "training_state.pt")

        if os.path.exists(state_path):
            state = torch.load(state_path, map_location="cpu", weights_only=False)

            optimizer.load_state_dict(state["optimizer_state_dict"])
            print_on_rank0("Successfully loaded optimizer state_dict.")

            scheduler.load_state_dict(state["scheduler_state_dict"])
            print_on_rank0("Successfully loaded scheduler state_dict.")

            start_epoch = state["epoch"] + 1
            global_step = state.get("global_step", 0)
            print_on_rank0(f"Resuming from epoch {start_epoch}")
        else:
            print_on_rank0(
                f"Warning: Checkpoint directory {draft_model_last_checkpoint} found, but training_state.pt is missing. Starting from scratch."
            )

    dist.barrier()

    # start running
    print_on_rank0(f"Starting training from epoch {start_epoch}")
    for epoch in range(start_epoch, args.num_epochs):
        # Run training
        train_dataloader.sampler.set_epoch(epoch + 1)
        draft_model.train()
        real_model = unwrap_model(eagle3_model)
        epoch_acces = [[] for _ in range(real_model.length)]
        epoch_plosses = [[] for _ in range(real_model.length)]

        for data in tqdm(train_dataloader, desc=f"Training Epoch {epoch}"):
            optimizer.zero_grad()
            plosses, _, acces = eagle3_model(
                input_ids=data["input_ids"].to(device),
                attention_mask=data["attention_mask"].to(device),
                loss_mask=data["loss_mask"].to(device),
            )

            # calculate weighted loss
            ploss_weight = [0.8 ** i for i in range(len(plosses))]
            ploss = sum([ploss_weight[i] * plosses[i] for i in range(len(plosses))])
            ploss.backward()
            optimizer.step()
            scheduler.step()

            global_step += 1

            logdict = {"train/lr": optimizer.param_groups[0]["lr"]}
            for i in range(len(plosses)):
                logdict[f"train/ploss_{i}"] = plosses[i].item()
            for i in range(len(acces)):
                logdict[f"train/acc_{i}"] = acces[i]
            tracker.log(logdict, step=global_step)

            epoch_acces = [epoch_acces[i] + [acces[i]] for i in range(len(acces))]
            epoch_plosses = [
                epoch_plosses[i] + [plosses[i].item()] for i in range(len(plosses))
            ]

        epoch_logdict = {}
        for i in range(len(epoch_acces)):
<<<<<<< HEAD
            acc_i = torch.tensor(epoch_acces[i]).to(device).mean()
            acc_i = safe_all_reduce(acc_i)
            acc_i = acc_i / dist.get_world_size()
            acc_i = acc_i.item()
            wandb_log_if_initialized({f"train/epochacc_{i}": acc_i})
=======
            acc_i = torch.tensor(epoch_acces[i]).cuda().mean()
            dist.all_reduce(acc_i)
            acc_i = (acc_i / dist.get_world_size()).item()
            epoch_logdict[f"train/epoch_acc_{i}"] = acc_i
>>>>>>> 3c7449ea
            print_on_rank0(
                f"Train Epoch [{epoch + 1}/{args.num_epochs}], position {i},  Acc: {acc_i:.2f}"
            )

        for i in range(len(epoch_plosses)):
<<<<<<< HEAD
            loss_i = torch.tensor(epoch_plosses[i]).to(device).mean()
            loss_i = safe_all_reduce(loss_i)
            loss_i = loss_i / dist.get_world_size()
            loss_i = loss_i.item()
            wandb_log_if_initialized({f"train/epochploss_{i}": loss_i})
=======
            loss_i = torch.tensor(epoch_plosses[i]).cuda().mean()
            dist.all_reduce(loss_i)
            loss_i = (loss_i / dist.get_world_size()).item()
            epoch_logdict[f"train/epoch_ploss_{i}"] = loss_i
>>>>>>> 3c7449ea
            print_on_rank0(
                f"Train Epoch [{epoch + 1}/{args.num_epochs}], position {i}, pLoss: {loss_i:.2f}"
            )
        tracker.log(epoch_logdict, step=global_step)

        # run evaluation
        if args.eval_data_path is not None and epoch % args.eval_interval == 0:
            # Run evaluation
            draft_model.eval()
            eval_acces = [[] for _ in range(eagle3_model.length)]
            eval_plosses = [[] for _ in range(eagle3_model.length)]

            for data in tqdm(eval_dataloader, desc=f"Evaluating Epoch {epoch}"):
                plosses, _, acces = eagle3_model(
                    input_ids=data["input_ids"].to(device),
                    attention_mask=data["attention_mask"].to(device),
                    loss_mask=data["loss_mask"].to(device),
                )
                eval_acces = [eval_acces[i] + [acces[i]] for i in range(len(acces))]
                eval_plosses = [
                    eval_plosses[i] + [plosses[i].item()] for i in range(len(plosses))
                ]

<<<<<<< HEAD
            for i in range(len(epoch_acces)):
                acc_i = torch.tensor(epoch_acces[i]).to(device).mean()
                acc_i = safe_all_reduce(acc_i)
                acc_i = acc_i / dist.get_world_size()
                acc_i = acc_i.item()

                wandb_log_if_initialized({f"eval/epochacc_{i}": acc_i})
=======
            # Log epoch-level evaluation metrics
            eval_logdict = {}
            for i in range(len(eval_acces)):
                acc_i = torch.tensor(eval_acces[i]).cuda().mean()
                dist.all_reduce(acc_i)
                acc_i = (acc_i / dist.get_world_size()).item()
                eval_logdict[f"eval/epoch_acc_{i}"] = acc_i
>>>>>>> 3c7449ea
                print_on_rank0(
                    f"Eval Epoch [{epoch + 1}/{args.num_epochs}], position {i},  Acc: {acc_i:.2f}"
                )

<<<<<<< HEAD
            for i in range(len(epoch_plosses)):
                loss_i = torch.tensor(epoch_plosses[i]).to(device).mean()
                loss_i = safe_all_reduce(loss_i)
                loss_i = loss_i / dist.get_world_size()
                loss_i = loss_i.item()

                wandb_log_if_initialized({f"eval/epochploss_{i}": loss_i})
=======
            for i in range(len(eval_plosses)):
                loss_i = torch.tensor(eval_plosses[i]).cuda().mean()
                dist.all_reduce(loss_i)
                loss_i = (loss_i / dist.get_world_size()).item()
                eval_logdict[f"eval/epoch_ploss_{i}"] = loss_i
>>>>>>> 3c7449ea
                print_on_rank0(
                    f"Eval Epoch [{epoch + 1}/{args.num_epochs}], position {i}, pLoss: {loss_i:.2f}"
                )
            tracker.log(eval_logdict, step=global_step)

        if epoch % args.save_interval == 0:
            # Save the model
            epoch_output_dir = os.path.join(args.output_dir, f"epoch_{epoch}")

            if (not is_distributed()) or dist.get_rank() == 0:
                os.makedirs(epoch_output_dir, exist_ok=True)
            if is_distributed():
                dist.barrier()

            with fsdp_fullstate_ctx(eagle3_model):
                model_state_dict = eagle3_model.state_dict()
                state_to_save = {
                    "optimizer_state_dict": optimizer.state_dict(),
                    "scheduler_state_dict": scheduler.state_dict(),
                    "epoch": epoch,
                    "global_step": global_step,
                    "args": args,
                }
                draft_model_state_dict = {
                    k.replace("draft_model.", ""): v
                    for k, v in model_state_dict.items()
                    if "draft_model." in k and "embed" not in k.lower()
                }

                if (not is_distributed()) or dist.get_rank() == 0:
                    torch.save(
                        state_to_save,
                        os.path.join(epoch_output_dir, "training_state.pt"),
                    )
                    print_on_rank0(
                        f"Saved full training state to {epoch_output_dir}/training_state.pt"
                    )
                    draft_model.save_pretrained(
                        epoch_output_dir,
                        state_dict=draft_model_state_dict,
                    )
                    print_on_rank0(f"Saved model configuration to {epoch_output_dir}")
                if is_distributed():
                    dist.barrier()

    # Close the tracker
    tracker.close()
    destroy_distributed()


if __name__ == "__main__":
    main()<|MERGE_RESOLUTION|>--- conflicted
+++ resolved
@@ -26,17 +26,14 @@
 )
 from specforge.distributed import destroy_distributed, get_dp_group, init_distributed
 from specforge.lr_scheduler import CosineAnnealingWarmupLR
-<<<<<<< HEAD
 from specforge.utils import (
     get_last_checkpoint,
     print_with_rank,
     rank_0_priority,
     validate_wandb_args, detect_device, detect_attention_impl,
 )
-=======
 from specforge.tracker import create_tracker, get_tracker_class
 from specforge.utils import get_last_checkpoint, print_with_rank, rank_0_priority
->>>>>>> 3c7449ea
 
 
 def parse_args():
@@ -413,35 +410,21 @@
 
         epoch_logdict = {}
         for i in range(len(epoch_acces)):
-<<<<<<< HEAD
             acc_i = torch.tensor(epoch_acces[i]).to(device).mean()
             acc_i = safe_all_reduce(acc_i)
             acc_i = acc_i / dist.get_world_size()
             acc_i = acc_i.item()
-            wandb_log_if_initialized({f"train/epochacc_{i}": acc_i})
-=======
-            acc_i = torch.tensor(epoch_acces[i]).cuda().mean()
-            dist.all_reduce(acc_i)
-            acc_i = (acc_i / dist.get_world_size()).item()
             epoch_logdict[f"train/epoch_acc_{i}"] = acc_i
->>>>>>> 3c7449ea
             print_on_rank0(
                 f"Train Epoch [{epoch + 1}/{args.num_epochs}], position {i},  Acc: {acc_i:.2f}"
             )
 
         for i in range(len(epoch_plosses)):
-<<<<<<< HEAD
-            loss_i = torch.tensor(epoch_plosses[i]).to(device).mean()
+            loss_i = torch.tensor(epoch_plosses[i]).cuda().mean()
             loss_i = safe_all_reduce(loss_i)
             loss_i = loss_i / dist.get_world_size()
             loss_i = loss_i.item()
-            wandb_log_if_initialized({f"train/epochploss_{i}": loss_i})
-=======
-            loss_i = torch.tensor(epoch_plosses[i]).cuda().mean()
-            dist.all_reduce(loss_i)
-            loss_i = (loss_i / dist.get_world_size()).item()
             epoch_logdict[f"train/epoch_ploss_{i}"] = loss_i
->>>>>>> 3c7449ea
             print_on_rank0(
                 f"Train Epoch [{epoch + 1}/{args.num_epochs}], position {i}, pLoss: {loss_i:.2f}"
             )
@@ -465,42 +448,24 @@
                     eval_plosses[i] + [plosses[i].item()] for i in range(len(plosses))
                 ]
 
-<<<<<<< HEAD
-            for i in range(len(epoch_acces)):
+            for i in range(len(eval_acces)):
                 acc_i = torch.tensor(epoch_acces[i]).to(device).mean()
                 acc_i = safe_all_reduce(acc_i)
                 acc_i = acc_i / dist.get_world_size()
                 acc_i = acc_i.item()
 
-                wandb_log_if_initialized({f"eval/epochacc_{i}": acc_i})
-=======
-            # Log epoch-level evaluation metrics
-            eval_logdict = {}
-            for i in range(len(eval_acces)):
-                acc_i = torch.tensor(eval_acces[i]).cuda().mean()
-                dist.all_reduce(acc_i)
-                acc_i = (acc_i / dist.get_world_size()).item()
                 eval_logdict[f"eval/epoch_acc_{i}"] = acc_i
->>>>>>> 3c7449ea
                 print_on_rank0(
                     f"Eval Epoch [{epoch + 1}/{args.num_epochs}], position {i},  Acc: {acc_i:.2f}"
                 )
 
-<<<<<<< HEAD
-            for i in range(len(epoch_plosses)):
+            for i in range(len(eval_plosses)):
                 loss_i = torch.tensor(epoch_plosses[i]).to(device).mean()
                 loss_i = safe_all_reduce(loss_i)
                 loss_i = loss_i / dist.get_world_size()
                 loss_i = loss_i.item()
 
-                wandb_log_if_initialized({f"eval/epochploss_{i}": loss_i})
-=======
-            for i in range(len(eval_plosses)):
-                loss_i = torch.tensor(eval_plosses[i]).cuda().mean()
-                dist.all_reduce(loss_i)
-                loss_i = (loss_i / dist.get_world_size()).item()
                 eval_logdict[f"eval/epoch_ploss_{i}"] = loss_i
->>>>>>> 3c7449ea
                 print_on_rank0(
                     f"Eval Epoch [{epoch + 1}/{args.num_epochs}], position {i}, pLoss: {loss_i:.2f}"
                 )
