--- conflicted
+++ resolved
@@ -250,7 +250,6 @@
 
     # build Eagle3 model
     # broadcast draft model
-<<<<<<< HEAD
     if args.is_vlm:
         eagle3_model = OnlineEagle3VlmModel(
             target_model=target_model,
@@ -262,13 +261,6 @@
             target_model=target_model,
             draft_model=draft_model,
         )
-=======
-    eagle3_model = OnlineEagle3Model(
-        target_model=target_model,
-        draft_model=draft_model,
-        length=args.ttt_length,
-    )
->>>>>>> f1e2649b
     # eagle3_model = DDP(eagle3_model, find_unused_parameters=True)
     eagle3_model = FSDP(
         eagle3_model,
