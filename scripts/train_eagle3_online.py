--- conflicted
+++ resolved
@@ -149,7 +149,6 @@
             device="cuda",
         ).eval()
     else:
-<<<<<<< HEAD
         if args.is_vlm and draft_model_config.target_model_type == "qwen2_5_vl":
             from transformers import Qwen2_5_VLForConditionalGeneration
             target_model = (
@@ -165,23 +164,12 @@
                 AutoModelForCausalLM.from_pretrained(
                     pretrained_model_name_or_path=args.target_model_path,
                     torch_dtype=torch.bfloat16,
-                )
+                    cache_dir=args.cache_dir,
+            )
                 .eval()
                 .cuda()
             )
-    print_with_rank(f"Initialized target model")
-=======
-        target_model = (
-            AutoModelForCausalLM.from_pretrained(
-                pretrained_model_name_or_path=args.target_model_path,
-                torch_dtype=torch.bfloat16,
-                cache_dir=args.cache_dir,
-            )
-            .eval()
-            .cuda()
-        )
     print_with_rank("Initialized target model")
->>>>>>> d57b5077
     # load model with resume
     if draft_model_last_checkpoint:
         draft_model = (
@@ -275,7 +263,6 @@
 
     # build Eagle3 model
     # broadcast draft model
-<<<<<<< HEAD
     if args.is_vlm and draft_model_config.target_model_type == "qwen2_5_vl":
         eagle3_model = QwenVLOnlineEagle3Model(
             target_model=target_model,
@@ -288,15 +275,8 @@
             target_model=target_model,
             draft_model=draft_model,
             length=args.ttt_length,
-        )
-=======
-    eagle3_model = OnlineEagle3Model(
-        target_model=target_model,
-        draft_model=draft_model,
-        length=args.ttt_length,
-        attention_backend=args.attention_backend,
-    )
->>>>>>> d57b5077
+            attention_backend=args.attention_backend,
+    )
     # eagle3_model = DDP(eagle3_model, find_unused_parameters=True)
     eagle3_model = FSDP(
         eagle3_model,
