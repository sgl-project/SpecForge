"""
Preprocess data for dataset generation. This runs faster without c10d comms.
"""

import argparse
import hashlib
import os
from pathlib import Path

import torch
from datasets import load_dataset
from transformers import AutoTokenizer

from specforge.data import build_eagle3_dataset


def parse_args():
    parser = argparse.ArgumentParser()
    parser.add_argument("--data-path", type=str, required=True)
    parser.add_argument("--cache-dir", type=str, default="./cache")
    parser.add_argument("--output-path", type=str, default=None)
    parser.add_argument("--max-length", type=int, default=2048)
    parser.add_argument("--num-samples", type=int, default=None)
<<<<<<< HEAD
    parser.add_argument("--model-path", type=str, required=False)
    parser.add_argument("--chat-template", type=str, required=True, choices=["llama3", "qwen"])
=======
    parser.add_argument("--chat-template", type=str, default="llama3")
>>>>>>> e17bdef1
    return parser.parse_args()


def main():
    """
    Separated script to build eagle3 dataset from the training.
    
    Usage:
    python ./scripts/build_eagle3_dataset.py  \
        --data-path "cache/dataset/sharegpt.jsonl" \
        --model-path /shared/public/models/meta-llama/Meta-Llama-3.1-8B-Instruct \
        --chat-template llama3
    """
    args = parse_args()
    torch.distributed.init_process_group(backend="nccl")
    assert os.path.exists(
        args.data_path
    ), f"Dataset path {args.data_path} does not exist"
    if args.output_path is None:
        root_path = Path(__file__).parent.parent
        args.output_path = root_path.joinpath("cache", "hidden_states")

    dataset = load_dataset("json", data_files=args.data_path)["train"]
    if args.num_samples is not None:
        print(f"Selecting {args.num_samples} samples from {len(dataset)}")
        dataset = dataset.select(range(args.num_samples))
    tokenizer = AutoTokenizer.from_pretrained(args.model_path)
<<<<<<< HEAD
    cache_key = hashlib.md5(args.data_path.encode()).hexdigest()
    build_eagle3_dataset(
=======
    cache_params_string = (
        f"{args.data_path}-"
        f"{args.max_length}-"
        f"{args.chat_template}-"
        f"{args.model_path}"  # Tokenizer may also different
    )
    cache_key = hashlib.md5(cache_params_string.encode()).hexdigest()
    eagle3_dataset = build_eagle3_dataset(
>>>>>>> e17bdef1
        dataset=dataset,
        tokenizer=tokenizer,
        chat_template=args.chat_template,
        max_length=args.max_length,
        cache_dir=os.path.join(args.cache_dir, "processed_dataset"),
        cache_key=cache_key,
    )
    print("Built dataset")


if __name__ == "__main__":
    main()<|MERGE_RESOLUTION|>--- conflicted
+++ resolved
@@ -21,12 +21,8 @@
     parser.add_argument("--output-path", type=str, default=None)
     parser.add_argument("--max-length", type=int, default=2048)
     parser.add_argument("--num-samples", type=int, default=None)
-<<<<<<< HEAD
+    parser.add_argument("--chat-template", type=str, default="llama3")
     parser.add_argument("--model-path", type=str, required=False)
-    parser.add_argument("--chat-template", type=str, required=True, choices=["llama3", "qwen"])
-=======
-    parser.add_argument("--chat-template", type=str, default="llama3")
->>>>>>> e17bdef1
     return parser.parse_args()
 
 
@@ -54,10 +50,6 @@
         print(f"Selecting {args.num_samples} samples from {len(dataset)}")
         dataset = dataset.select(range(args.num_samples))
     tokenizer = AutoTokenizer.from_pretrained(args.model_path)
-<<<<<<< HEAD
-    cache_key = hashlib.md5(args.data_path.encode()).hexdigest()
-    build_eagle3_dataset(
-=======
     cache_params_string = (
         f"{args.data_path}-"
         f"{args.max_length}-"
@@ -66,7 +58,6 @@
     )
     cache_key = hashlib.md5(cache_params_string.encode()).hexdigest()
     eagle3_dataset = build_eagle3_dataset(
->>>>>>> e17bdef1
         dataset=dataset,
         tokenizer=tokenizer,
         chat_template=args.chat_template,
