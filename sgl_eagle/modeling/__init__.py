<<<<<<< HEAD
from .auto_model import AutoModelForCausalLM

__all__ = ["AutoModelForCausalLM"]
=======
from .base import *
from .draft import *
>>>>>>> f6900236
<|MERGE_RESOLUTION|>--- conflicted
+++ resolved
@@ -1,8 +1,3 @@
-<<<<<<< HEAD
 from .auto_model import AutoModelForCausalLM
 
-__all__ = ["AutoModelForCausalLM"]
-=======
-from .base import *
-from .draft import *
->>>>>>> f6900236
+__all__ = ["AutoModelForCausalLM"]