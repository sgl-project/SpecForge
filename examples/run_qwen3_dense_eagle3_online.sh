#!/bin/bash

SCRIPT_DIR=$( cd -- "$( dirname -- "${BASH_SOURCE[0]}" )" &> /dev/null && pwd )
ROOT_DIR=$(dirname $SCRIPT_DIR)
export TORCHINDUCTOR_CACHE_DIR=$ROOT_DIR/cache/compiled_kernels

<<<<<<< HEAD
# support tp1 train eagle3 for Qwen3-8B
=======
# support tp8 train eagle3 for Qwen3-4B/8B/32B up to tp_size = 8
>>>>>>> 4440ecaf
NUM_GPUS=${1:-1}

torchrun \
    --standalone \
    --nproc_per_node $NUM_GPUS \
    $ROOT_DIR/scripts/train_eagle3_online.py \
    --target-model-path Qwen/Qwen3-8B \
    --draft-model-config $ROOT_DIR/configs/qwen3-8b-eagle3.json \
    --train-data-path $ROOT_DIR/cache/dataset/sharegpt.jsonl \
    --output-dir $ROOT_DIR/outputs/Qwen3-8B-eagle3 \
    --num-epochs 10 \
    --batch-size 1 \
    --learning-rate 1e-4 \
    --max-length 2048 \
    --chat-template qwen \
    --cache-dir $ROOT_DIR/cache \
    --embedding-key model.embed_tokens.weight \
    --tp-size $NUM_GPUS \
    --ttt-length 7<|MERGE_RESOLUTION|>--- conflicted
+++ resolved
@@ -4,11 +4,7 @@
 ROOT_DIR=$(dirname $SCRIPT_DIR)
 export TORCHINDUCTOR_CACHE_DIR=$ROOT_DIR/cache/compiled_kernels
 
-<<<<<<< HEAD
-# support tp1 train eagle3 for Qwen3-8B
-=======
 # support tp8 train eagle3 for Qwen3-4B/8B/32B up to tp_size = 8
->>>>>>> 4440ecaf
 NUM_GPUS=${1:-1}
 
 torchrun \
