#!/bin/bash

SCRIPT_DIR=$( cd -- "$( dirname -- "${BASH_SOURCE[0]}" )" &> /dev/null && pwd )
ROOT_DIR=$(dirname $SCRIPT_DIR)
export TORCHINDUCTOR_CACHE_DIR=$ROOT_DIR/cache/compiled_kernels

# support tp4/tp8 train eagle3 for Qwen3-30B-A3B
<<<<<<< HEAD
NUM_GPUS=${1:-4}
=======
NUM_GPUS=${1:-8}
>>>>>>> 4440ecaf

torchrun \
    --standalone \
    --nproc_per_node $NUM_GPUS \
    $ROOT_DIR/scripts/train_eagle3_online.py \
    --target-model-path Qwen/Qwen3-30B-A3B \
    --draft-model-config $ROOT_DIR/configs/qwen3-30B-A3B-eagle3.json \
    --train-data-path $ROOT_DIR/cache/dataset/sharegpt.jsonl \
    --output-dir $ROOT_DIR/outputs/Qwen3-30B-A3B-eagle3 \
    --num-epochs 10 \
    --batch-size 1 \
    --learning-rate 1e-4 \
    --max-length 2048 \
    --chat-template qwen \
    --cache-dir $ROOT_DIR/cache \
    --embedding-key model.embed_tokens.weight \
<<<<<<< HEAD
    --tp-size $NUM_GPUS

# support tp8 train eagle3 for Qwen3-235B-A22B
# NUM_GPUS=${1:-8}

# torchrun \
#     --standalone \
#     --nproc_per_node $NUM_GPUS \
#     $ROOT_DIR/scripts/train_eagle3_online.py \
#     --target-model-path Qwen/Qwen3-235B-A22B \
#     --draft-model-config $ROOT_DIR/configs/qwen3-235B-A22B-eagle3.json \
#     --train-data-path $ROOT_DIR/cache/dataset/sharegpt.jsonl \
#     --output-dir $ROOT_DIR/outputs/Qwen3-235B-A22B-eagle3 \
#     --num-epochs 10 \
#     --batch-size 1 \
#     --learning-rate 1e-4 \
#     --max-length 2048 \
#     --chat-template qwen \
#     --cache-dir $ROOT_DIR/cache \
#     --embedding-key model.embed_tokens.weight \
#     --tp-size $NUM_GPUS
=======
    --tp-size $NUM_GPUS \
    --ttt-length 7
>>>>>>> 4440ecaf
<|MERGE_RESOLUTION|>--- conflicted
+++ resolved
@@ -5,11 +5,7 @@
 export TORCHINDUCTOR_CACHE_DIR=$ROOT_DIR/cache/compiled_kernels
 
 # support tp4/tp8 train eagle3 for Qwen3-30B-A3B
-<<<<<<< HEAD
-NUM_GPUS=${1:-4}
-=======
 NUM_GPUS=${1:-8}
->>>>>>> 4440ecaf
 
 torchrun \
     --standalone \
@@ -26,29 +22,5 @@
     --chat-template qwen \
     --cache-dir $ROOT_DIR/cache \
     --embedding-key model.embed_tokens.weight \
-<<<<<<< HEAD
-    --tp-size $NUM_GPUS
-
-# support tp8 train eagle3 for Qwen3-235B-A22B
-# NUM_GPUS=${1:-8}
-
-# torchrun \
-#     --standalone \
-#     --nproc_per_node $NUM_GPUS \
-#     $ROOT_DIR/scripts/train_eagle3_online.py \
-#     --target-model-path Qwen/Qwen3-235B-A22B \
-#     --draft-model-config $ROOT_DIR/configs/qwen3-235B-A22B-eagle3.json \
-#     --train-data-path $ROOT_DIR/cache/dataset/sharegpt.jsonl \
-#     --output-dir $ROOT_DIR/outputs/Qwen3-235B-A22B-eagle3 \
-#     --num-epochs 10 \
-#     --batch-size 1 \
-#     --learning-rate 1e-4 \
-#     --max-length 2048 \
-#     --chat-template qwen \
-#     --cache-dir $ROOT_DIR/cache \
-#     --embedding-key model.embed_tokens.weight \
-#     --tp-size $NUM_GPUS
-=======
     --tp-size $NUM_GPUS \
-    --ttt-length 7
->>>>>>> 4440ecaf
+    --ttt-length 7