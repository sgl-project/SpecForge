SCRIPT_DIR=$( cd -- "$( dirname -- "${BASH_SOURCE[0]}" )" &> /dev/null && pwd )
ROOT_DIR=$(dirname $SCRIPT_DIR)
export TORCHINDUCTOR_CACHE_DIR=$ROOT_DIR/cache/compiled_kernels

# train eagle3 for llama3.1-8b
NUM_GPUS=${1:-8}

torchrun \
    --standalone \
    --nproc_per_node $NUM_GPUS \
    $ROOT_DIR/scripts/train_eagle3_online.py \
    --target-model-path /shared/public/models/meta-llama/Meta-Llama-3.1-8B-Instruct \
    --draft-model-config $ROOT_DIR/configs/llama3-8B-eagle3.json \
    --train-data-path $ROOT_DIR/cache/dataset/sharegpt.jsonl \
    --output-dir $ROOT_DIR/outputs/llama3-8b-eagle3 \
    --num-epochs 2 \
    --batch-size 2 \
    --learning-rate 1e-4 \
    --max-length 2048 \
    --chat-template llama3 \
    --cache-dir $ROOT_DIR/cache \
<<<<<<< HEAD
    --attention-backend flex_attention
=======
    # --logger-backend mlflow \
    # --mlflow-experiment $USER/llama3-8b-eagle3-specforge \
    # --mlflow-run-name $USER/llama3-8b-eagle3-specforge-run-$(date +%Y%m%d-%H%M%S) \
    # --mlflow-tracking-uri http://mlflow.grid1.ard.grid.linkedin.com:31812 \
    # --eval-data-split 0.01 \
    --attention-backend flex_attention
    --cache-dir $ROOT_DIR/cache \
    --wandb \
    --wandb-key "f3b46a484034ca1fe99fc5ae4d19402c94da12c1" \
    --wandb-project "specforge-training" \
    --wandb-name "llama3-8b-online-fixed-run-1"
>>>>>>> d77ad6d7
<|MERGE_RESOLUTION|>--- conflicted
+++ resolved
@@ -19,18 +19,9 @@
     --max-length 2048 \
     --chat-template llama3 \
     --cache-dir $ROOT_DIR/cache \
-<<<<<<< HEAD
-    --attention-backend flex_attention
-=======
-    # --logger-backend mlflow \
-    # --mlflow-experiment $USER/llama3-8b-eagle3-specforge \
-    # --mlflow-run-name $USER/llama3-8b-eagle3-specforge-run-$(date +%Y%m%d-%H%M%S) \
-    # --mlflow-tracking-uri http://mlflow.grid1.ard.grid.linkedin.com:31812 \
-    # --eval-data-split 0.01 \
     --attention-backend flex_attention
     --cache-dir $ROOT_DIR/cache \
     --wandb \
     --wandb-key "f3b46a484034ca1fe99fc5ae4d19402c94da12c1" \
     --wandb-project "specforge-training" \
-    --wandb-name "llama3-8b-online-fixed-run-1"
->>>>>>> d77ad6d7
+    --wandb-name "llama3-8b-online-fixed-run-1"