SCRIPT_DIR=$( cd -- "$( dirname -- "${BASH_SOURCE[0]}" )" &> /dev/null && pwd )
ROOT_DIR=$(dirname $SCRIPT_DIR)
export TORCHINDUCTOR_CACHE_DIR=$ROOT_DIR/cache/compiled_kernels

# train eagle3 for llama3.1-8b
NUM_GPUS=${1:-8}

torchrun \
    --standalone \
    --nproc_per_node $NUM_GPUS \
<<<<<<< HEAD
    $ROOT_DIR/scripts/train_eagle3_online.py \
    --target-model-path meta-llama/Llama-3.1-8B-Instruct \
=======
    $ROOT_DIR/scripts/train_eagle3.py \
    --target-model-path meta-llama/Meta-Llama-3.1-8B-Instruct \
>>>>>>> 2ab6da7a
    --draft-model-config $ROOT_DIR/configs/llama3-8B-eagle3.json \
    --train-data-path $ROOT_DIR/cache/dataset/sharegpt_train.jsonl \
    --output-dir $ROOT_DIR/outputs/llama3-8b-eagle3-sharegpt \
    --num-epochs 10 \
    --batch-size 1 \
    --learning-rate 1e-4 \
    --max-length 4096 \
    --chat-template llama3 \
    --cache-dir $ROOT_DIR/cache \
    --attention-backend sdpa \
    --target-model-backend sglang \
    --log-interval 10<|MERGE_RESOLUTION|>--- conflicted
+++ resolved
@@ -8,13 +8,8 @@
 torchrun \
     --standalone \
     --nproc_per_node $NUM_GPUS \
-<<<<<<< HEAD
     $ROOT_DIR/scripts/train_eagle3_online.py \
     --target-model-path meta-llama/Llama-3.1-8B-Instruct \
-=======
-    $ROOT_DIR/scripts/train_eagle3.py \
-    --target-model-path meta-llama/Meta-Llama-3.1-8B-Instruct \
->>>>>>> 2ab6da7a
     --draft-model-config $ROOT_DIR/configs/llama3-8B-eagle3.json \
     --train-data-path $ROOT_DIR/cache/dataset/sharegpt_train.jsonl \
     --output-dir $ROOT_DIR/outputs/llama3-8b-eagle3-sharegpt \
