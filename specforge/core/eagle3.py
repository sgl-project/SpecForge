--- conflicted
+++ resolved
@@ -236,17 +236,6 @@
                 use_cache=True,
             )
 
-<<<<<<< HEAD
-=======
-            # Step 5.3: handle vocab size
-            with torch.no_grad():
-                target_p, position_mask = _compute_target_p(
-                    target=target,
-                    t2d=self.draft_model.t2d,
-                    loss_mask=loss_mask,
-                )
-
->>>>>>> 39392a91
             # update hidden states for next step
             hidden_states = hidden_states_out
 
@@ -414,17 +403,6 @@
                 use_cache=True,
             )
 
-<<<<<<< HEAD
-=======
-            # Step 5.3: handle vocab size
-            with torch.no_grad():
-                target_p, position_mask = _compute_target_p(
-                    target=target,
-                    t2d=self.draft_model.t2d,
-                    loss_mask=loss_mask,
-                )
-
->>>>>>> 39392a91
             # update hidden states for next step
             hidden_states = hidden_states_out
 
@@ -464,7 +442,6 @@
         return plosses, vlosses, acces
 
 
-<<<<<<< HEAD
 def _compute_target_p_padded(target, t2d, loss_mask, length):
     with torch.no_grad():
         target_p, position_mask = _compute_target_p(
@@ -485,8 +462,6 @@
         return target_p_padded, position_mask
 
 
-=======
->>>>>>> 39392a91
 @torch.compile(dynamic=None)
 def _compute_target_p(target, t2d, loss_mask):
     target_head = target
