--- conflicted
+++ resolved
@@ -438,11 +438,14 @@
                 input_ids = padding(input_ids, left=False)
                 target = padding(target, left=False)
                 loss_mask = padding(loss_mask, left=False)
-<<<<<<< HEAD
-                ind = torch.arange(seq_length, device=attention_mask.device)
-                ind0 = ind[idx:]
-                ind1 = ind[: seq_length - idx]
-                attention_mask[:, :, ind0, ind1] = torch.finfo(attention_mask.dtype).min
+                if self.attention_backend == "sdpa":
+                    ind = torch.arange(seq_length, device=attention_mask.device)
+                    ind0 = ind[idx:]
+                    ind1 = ind[: seq_length - idx]
+                    attention_mask[:, :, ind0, ind1] = torch.finfo(
+                        attention_mask.dtype
+                    ).min
+                # Flex attention mask shirnking is handled inside attention module
         return plosses, vlosses, acces
 
 class QwenVLOnlineEagle3Model(Eagle3Model):
@@ -713,14 +716,4 @@
                 ind0 = ind[idx:]
                 ind1 = ind[: seq_length - idx]
                 attention_mask[:, :, ind0, ind1] = torch.finfo(attention_mask.dtype).min
-=======
-                if self.attention_backend == "sdpa":
-                    ind = torch.arange(seq_length, device=attention_mask.device)
-                    ind0 = ind[idx:]
-                    ind1 = ind[: seq_length - idx]
-                    attention_mask[:, :, ind0, ind1] = torch.finfo(
-                        attention_mask.dtype
-                    ).min
-                # Flex attention mask shirnking is handled inside attention module
->>>>>>> d57b5077
         return plosses, vlosses, acces