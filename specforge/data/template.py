--- conflicted
+++ resolved
@@ -115,20 +115,21 @@
 )
 
 TEMPLATE_REGISTRY.register(
-<<<<<<< HEAD
     name="qwen2-vl",
     template=ChatTemplate(
         assistant_header="<|im_start|>assistant\n",
         user_header="<|im_start|>user\n",
         system_prompt="You are a helpful assistant.",
         end_of_turn_token="<|im_end|>\n",
-=======
+    ),
+)
+
+TEMPLATE_REGISTRY.register(
     name="deepseek",
     template=ChatTemplate(
         assistant_header="Assistant:",
         user_header="User:",
         system_prompt="You are a helpful assistant.",
         end_of_turn_token="",
->>>>>>> d9a4bec8
     ),
 )