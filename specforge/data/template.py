--- conflicted
+++ resolved
@@ -199,8 +199,6 @@
     ),
 )
 
-<<<<<<< HEAD
-
 TEMPLATE_REGISTRY.register(
     name="qwen3-thinking",
     template=ChatTemplate(
@@ -223,18 +221,6 @@
         end_of_turn_token="<|im_end|>\n",
     ),
 )
-
-
-TEMPLATE_REGISTRY.register(
-    name="deepseek",
-    template=ChatTemplate(
-        assistant_header="<｜Assistant｜>",
-        user_header="<｜User｜>",
-        system_prompt="You are a helpful assistant.",
-        end_of_turn_token="<｜end▁of▁sentence｜>",
-    ),
-)
-
 
 TEMPLATE_REGISTRY.register(
     name="qwen3-next-thinking",
@@ -267,7 +253,7 @@
         user_header="<|im_start|>user\n",
         system_prompt="You are a helpful assistant.",
         end_of_turn_token="<|im_end|>",
-=======
+
 TEMPLATE_REGISTRY.register(
     name="deepseek-v3",
     template=ChatTemplate(
@@ -278,6 +264,5 @@
         bos_token="<｜begin of sentence｜>",
         eos_token="<｜end of sentence｜>",
         parser_type="general",
->>>>>>> 4a1101cf
     ),
 )