--- conflicted
+++ resolved
@@ -11,11 +11,8 @@
 
 
 def validate_wandb_args(parser, args):
-<<<<<<< HEAD
-=======
     if not args.wandb:
         return
->>>>>>> 5c1eeb39
     if args.wandb_key is not None:
         return
 
@@ -38,22 +35,12 @@
         pass
 
     if args.wandb_key is None:
-<<<<<<< HEAD
-        if dist.get_rank() == 0:
-            parser.error(
-                "When --wandb is enabled, you must provide a wandb API key via one of:\n"
-                "  1. --wandb-key argument\n"
-                "  2. WANDB_API_KEY environment variable\n"
-                "  3. wandb login api-key"
-            )
-=======
         parser.error(
             "When --wandb is enabled, you must provide a wandb API key via one of:\n"
             "  1. --wandb-key argument\n"
             "  2. WANDB_API_KEY environment variable\n"
             "  3. wandb login api-key"
         )
->>>>>>> 5c1eeb39
 
 
 @contextmanager
