import json
import os
import warnings
from typing import Optional, Union

import torch
from transformers import AutoConfig
from transformers import AutoModelForCausalLM as AutoModelForCausalLMBase
from transformers import (
    Llama4Config,
    Llama4TextConfig,
    LlamaConfig,
    PretrainedConfig,
    Qwen3Config,
    Qwen3MoeConfig,
<<<<<<< HEAD
    Qwen2_5_VLConfig,
=======
    modeling_utils,
>>>>>>> d57b5077
)

from specforge.utils import default_torch_dtype

from .draft.llama3_eagle import LlamaForCausalLMEagle3
from .target.llama4 import Llama4ForCausalLM
from .target.qwen3 import Qwen3ForCausalLM
from .target.qwen3_moe import Qwen3MoeForCausalLM


class AutoEagle3DraftModel(AutoModelForCausalLMBase):
    # the model mapping is currently hardcoded, we should support lazy model mapping via registry
    _model_mapping = {
        LlamaConfig: LlamaForCausalLMEagle3,
    }

    @classmethod
    def from_config(cls, config: PretrainedConfig, **config_kwargs):
        """
        This class method takes a configuration object and create its model based on the
        _model_mapping class variable.

        Args:
            config (PretrainedConfig): A configuration object.

        Returns:
            A model instance.
        """
        # get the model class from the
        _model_cls = cls._model_mapping[type(config)]
        return _model_cls(config, **config_kwargs)

    @classmethod
    def from_pretrained(
        cls,
        pretrained_model_name_or_path: Union[str, os.PathLike[str]],
        *model_args,
        **kwargs,
    ):
        original_warn = modeling_utils.logger.warning

        def filtered_warning(msg):
            if "embed_tokens.weight" in str(msg) and "initialized" in str(msg):
                return
            original_warn(msg)

        modeling_utils.logger.warning = filtered_warning

        try:
            model = super().from_pretrained(
                pretrained_model_name_or_path, *model_args, **kwargs
            )
        finally:
            modeling_utils.logger.warning = original_warn

        return model


class AutoDistributedTargetModel(AutoModelForCausalLMBase):
    # the model mapping is currently hardcoded, we should support lazy model mapping via registry
    _model_mapping = {
        Llama4TextConfig: [Llama4ForCausalLM],
<<<<<<< HEAD
        Qwen3MoeConfig: [Qwen3MoeForCausalLM],    
=======
        Qwen3MoeConfig: [Qwen3MoeForCausalLM],
        Qwen3Config: [Qwen3ForCausalLM],
>>>>>>> d57b5077
    }

    @classmethod
    def from_pretrained(
        cls,
        pretrained_model_name_or_path: Union[str, os.PathLike[str]],
        torch_dtype: torch.dtype = None,
        device: str = None,
        cache_dir: Optional[str] = None,
        **config_kwargs,
    ):
        config = AutoConfig.from_pretrained(
            pretrained_model_name_or_path, **config_kwargs
        )

        if isinstance(config, Llama4Config):
            config = config.text_config

        assert (
            type(config) in cls._model_mapping
        ), f"Unsupported config type: {type(config)}"
        model_cls = cls._model_mapping[type(config)][0]

        if device is None:
            device = torch.device("cpu")
        else:
            device = torch.device(device)

        if torch_dtype is None:
            torch_dtype = torch.get_default_dtype()

        # load model
        with default_torch_dtype(torch_dtype), torch.device(device):
            model = model_cls(config)
        model.load_checkpoint(pretrained_model_name_or_path, cache_dir=cache_dir)

        # just ensure that all the parameters follow the same dtype and device
        # model = model.to(torch_dtype)
        # model = model.to(device)

        return model


class AutoDraftModelConfig:

    _config_mapping = {
        "LlamaForCausalLMEagle3": LlamaConfig,
    }

    @classmethod
    def from_file(cls, config_path: str):
        """
        This class method takes a configuration file path and create its configuration object based on the
        _config_mapping class variable.

        Args:
            config_path (str): A path to a configuration file.

        Returns:
            A configuration object.
        """
        with open(config_path, "r") as f:
            config = json.load(f)

        # check for architectures
        architectures = config.get("architectures", None)

        if architectures is None:
            raise ValueError("No architectures found in the config file")

        if len(architectures) != 1:
            raise ValueError("Only one architecture is supported")

        architecture = architectures[0]

        if architecture not in cls._config_mapping:
            raise ValueError(f"Architecture {architecture} not supported")

        return cls._config_mapping[architecture].from_dict(config)<|MERGE_RESOLUTION|>--- conflicted
+++ resolved
@@ -13,11 +13,8 @@
     PretrainedConfig,
     Qwen3Config,
     Qwen3MoeConfig,
-<<<<<<< HEAD
     Qwen2_5_VLConfig,
-=======
     modeling_utils,
->>>>>>> d57b5077
 )
 
 from specforge.utils import default_torch_dtype
@@ -80,12 +77,8 @@
     # the model mapping is currently hardcoded, we should support lazy model mapping via registry
     _model_mapping = {
         Llama4TextConfig: [Llama4ForCausalLM],
-<<<<<<< HEAD
         Qwen3MoeConfig: [Qwen3MoeForCausalLM],    
-=======
-        Qwen3MoeConfig: [Qwen3MoeForCausalLM],
         Qwen3Config: [Qwen3ForCausalLM],
->>>>>>> d57b5077
     }
 
     @classmethod
