--- conflicted
+++ resolved
@@ -91,11 +91,8 @@
         LlamaConfig: [LlamaForCausalLM],
         Qwen3Config: [Qwen3ForCausalLM],
         Phi3Config: [Phi3ForCausalLM],
-<<<<<<< HEAD
         MistralConfig: [MistralForCausalLM],
-=======
         GptOssConfig: [GptOssForCausalLM],
->>>>>>> 94d67101
     }
 
     @classmethod
