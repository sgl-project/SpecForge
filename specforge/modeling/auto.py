import json
import os
import warnings
from typing import Optional, Union

import torch
from transformers import AutoConfig
from transformers import AutoModelForCausalLM as AutoModelForCausalLMBase
from transformers import (
    Llama4Config,
    Llama4TextConfig,
    LlamaConfig,
    PretrainedConfig,
    Qwen3Config,
    Qwen3MoeConfig,
    modeling_utils,
)

from specforge.utils import default_torch_dtype

from .draft.llama3_eagle import LlamaForCausalLMEagle3
from .target.llama import LlamaForCausalLM
from .target.llama4 import Llama4ForCausalLM
from .target.qwen3 import Qwen3ForCausalLM
from .target.qwen3_moe import Qwen3MoeForCausalLM


class AutoEagle3DraftModel(AutoModelForCausalLMBase):
    # the model mapping is currently hardcoded, we should support lazy model mapping via registry
    _model_mapping = {
        LlamaConfig: LlamaForCausalLMEagle3,
    }

    @classmethod
    def from_config(cls, config: PretrainedConfig, **config_kwargs):
        """
        This class method takes a configuration object and create its model based on the
        _model_mapping class variable.

        Args:
            config (PretrainedConfig): A configuration object.

        Returns:
            A model instance.
        """
        # get the model class from the
        _model_cls = cls._model_mapping[type(config)]
        return _model_cls(config, **config_kwargs)

    @classmethod
    def from_pretrained(
        cls,
        pretrained_model_name_or_path: Union[str, os.PathLike[str]],
        *model_args,
        **kwargs,
    ):
        original_warn = modeling_utils.logger.warning

        def filtered_warning(msg):
            if "embed_tokens.weight" in str(msg) and "initialized" in str(msg):
                return
            original_warn(msg)

        modeling_utils.logger.warning = filtered_warning

        try:
            model = super().from_pretrained(
                pretrained_model_name_or_path, *model_args, **kwargs
            )
        finally:
            modeling_utils.logger.warning = original_warn

        return model


class AutoDistributedTargetModel(AutoModelForCausalLMBase):
    # the model mapping is currently hardcoded, we should support lazy model mapping via registry
    _model_mapping = {
        Llama4TextConfig: [Llama4ForCausalLM],
        Qwen3MoeConfig: [Qwen3MoeForCausalLM],
<<<<<<< HEAD
        LlamaConfig: [LlamaForCausalLM],
=======
        Qwen3Config: [Qwen3ForCausalLM],
>>>>>>> c091803a
    }

    @classmethod
    def from_pretrained(
        cls,
        pretrained_model_name_or_path: Union[str, os.PathLike[str]],
        torch_dtype: torch.dtype = None,
        device: str = None,
        cache_dir: Optional[str] = None,
        **config_kwargs,
    ):
        config = AutoConfig.from_pretrained(
            pretrained_model_name_or_path, **config_kwargs
        )

        if isinstance(config, Llama4Config):
            config = config.text_config

        assert (
            type(config) in cls._model_mapping
        ), f"Unsupported config type: {type(config)}"
        model_cls = cls._model_mapping[type(config)][0]

        if device is None:
            device = torch.device("cpu")
        else:
            device = torch.device(device)

        if torch_dtype is None:
            torch_dtype = torch.get_default_dtype()

        # load model
        with default_torch_dtype(torch_dtype), torch.device(device):
            model = model_cls(config)
        model.load_checkpoint(pretrained_model_name_or_path, cache_dir=cache_dir)

        # just ensure that all the parameters follow the same dtype and device
        # model = model.to(torch_dtype)
        # model = model.to(device)

        return model


class AutoDraftModelConfig:

    _config_mapping = {
        "LlamaForCausalLMEagle3": LlamaConfig,
    }

    @classmethod
    def from_file(cls, config_path: str):
        """
        This class method takes a configuration file path and create its configuration object based on the
        _config_mapping class variable.

        Args:
            config_path (str): A path to a configuration file.

        Returns:
            A configuration object.
        """
        with open(config_path, "r") as f:
            config = json.load(f)

        # check for architectures
        architectures = config.get("architectures", None)

        if architectures is None:
            raise ValueError("No architectures found in the config file")

        if len(architectures) != 1:
            raise ValueError("Only one architecture is supported")

        architecture = architectures[0]

        if architecture not in cls._config_mapping:
            raise ValueError(f"Architecture {architecture} not supported")

        return cls._config_mapping[architecture].from_dict(config)<|MERGE_RESOLUTION|>--- conflicted
+++ resolved
@@ -78,11 +78,8 @@
     _model_mapping = {
         Llama4TextConfig: [Llama4ForCausalLM],
         Qwen3MoeConfig: [Qwen3MoeForCausalLM],
-<<<<<<< HEAD
         LlamaConfig: [LlamaForCausalLM],
-=======
         Qwen3Config: [Qwen3ForCausalLM],
->>>>>>> c091803a
     }
 
     @classmethod
